--- conflicted
+++ resolved
@@ -1,8 +1,4 @@
-<<<<<<< HEAD
-function Y = vl_nnloss(X,c,varargin)
-=======
-function y = vl_nnloss(x,c,dzdy,varargin)
->>>>>>> 89a5e038
+function y = vl_nnloss(x,c,varargin)
 %VL_NNLOSS CNN categorical or attribute loss.
 %   Y = VL_NNLOSS(X, C) computes the loss incurred by the prediction
 %   scores X given the categorical labels C.
