function cnn_cifar()
% CNN_CIFAR   Demonstrates MatConvNet on CIFAR

opts.dataDir = 'data/cifar' ;
opts.expDir = 'data/cifar-exp-2' ;
opts.imdbPath = fullfile(opts.expDir, 'imdb.mat');
<<<<<<< HEAD
opts.train.batchSize = 100 ;
opts.train.numEpochs = 100 ;
opts.train.continue = true ;
opts.train.useGpu = false ;
opts.train.learningRate = 0.0001 ;
opts.train.expDir = opts.expDir ;
=======
opts.batchSize = 100 ;
opts.numEpochs = 10 ;
opts.continue = true ;
opts.useGpu = false ;
opts.learningRates = [0.001*ones(1, 8) 0.0001*ones(1,2)] ;
opts.debug_weights = false;
>>>>>>> 7317d6ce

run matlab/vl_setupnn ;
vl_xmkdir(opts.dataDir);
vl_xmkdir(opts.expDir);
% --------------------------------------------------------------------
%                                                         Prepare data
% --------------------------------------------------------------------

if exist(opts.imdbPath)
  imdb = load(opts.imdbPath) ;
else
  imdb = getCifarImdb(opts) ;
  mkdir(opts.expDir) ;
  save(opts.imdbPath, '-struct', 'imdb') ;
end

% Define network CIFAR10-quick
net.layers = {} ;

% 1 conv1
net.layers{end+1} = struct('type', 'conv', ...
  'filters', 1e-4*randn(5,5,3,32, 'single'), ...
  'biases', zeros(1, 32, 'single'), ...
  'filtersLearningRate', 1, ...
  'biasesLearningRate', 2, ...
  'stride', 1, ...
  'pad', 2) ;

% 2 pool1 (max pool)
<<<<<<< HEAD
net.layers{end+1} = struct('type', 'maxpool', ...
  'pool', [3 3], ...
  'stride', 2, ...
  'pad', [0 1 0 1]) ;

=======
net.layers{end+1} = struct('type', 'pool', ...
                           'method', 'max', ...
                           'pool', [3 3], ...
                           'stride', 2, ...
                           'pad', [0 1 0 1]) ; % Emulate caffe
>>>>>>> 7317d6ce
% 3 relu1
net.layers{end+1} = struct('type', 'relu') ;

% 4 conv2
net.layers{end+1} = struct('type', 'conv', ...
  'filters', 0.01*randn(5,5,32,32, 'single'),...
  'biases', zeros(1,32,'single'), ...
  'filtersLearningRate', 1, ...
  'biasesLearningRate', 2, ...
  'stride', 1, ...
  'pad', 2) ;

% 5 relu2
net.layers{end+1} = struct('type', 'relu') ;

% 6 pool2 (avg pool)
<<<<<<< HEAD
net.layers{end+1} = struct('type', 'conv', ...
  'filters', ones(3,3,1,32, 'single'),...
  'biases', zeros(1,32,'single'), ...
  'filtersLearningRate', 0, ...
  'biasesLearningRate', 0, ...
  'stride', 2, ...
  'pad', [0 1 0 1]) ;

=======
net.layers{end+1} = struct('type', 'pool', ...
                           'method', 'avg', ...
                           'pool', [3 3], ...
                           'stride', 2, ...
                           'pad', [0 1 0 1]) ; % Emulate caffe
>>>>>>> 7317d6ce
% 7 conv3
net.layers{end+1} = struct('type', 'conv', ...
  'filters', 0.01*randn(5,5,32,64, 'single'),...
  'biases', zeros(1,64,'single'), ...
  'filtersLearningRate', 1, ...
  'biasesLearningRate', 2, ...
  'stride', 1, ...
  'pad', 2) ;

% 8 relu3
net.layers{end+1} = struct('type', 'relu') ;

% 9 pool3 (avg pool)
<<<<<<< HEAD
net.layers{end+1} = struct('type', 'conv', ...
  'filters', ones(3,3,1,64, 'single'),...
  'biases', zeros(1,64,'single'), ...
  'filtersLearningRate', 1, ...
  'biasesLearningRate', 2, ...
  'stride', 2, ...
  'pad', [0 1 0 1]) ;

=======
net.layers{end+1} = struct('type', 'pool', ...
                           'method', 'avg', ...
                           'pool', [3 3], ...
                           'stride', 2, ...
                           'pad', [0 1 0 1]) ; % Emulate caffe
>>>>>>> 7317d6ce
% 10 ip1
net.layers{end+1} = struct('type', 'conv', ...
  'filters', 0.1*randn(4,4,64,64, 'single'),...
  'biases', zeros(1,64,'single'), ...
  'filtersLearningRate', 1, ...
  'biasesLearningRate', 2, ...
  'stride', 1, ...
  'pad', 0) ;

% 11 ip2
net.layers{end+1} = struct('type', 'conv', ...
                           'filters', 0.1*randn(1,1,64,10, 'single'),...
                           'biases', zeros(1,10,'single'), ...
                           'filtersLearningRate', 1, ...
                           'biasesLearningRate', 2, ...
                           'stride', 1, ...
                           'pad', 0) ;
% 12 loss
net.layers{end+1} = struct('type', 'softmaxloss') ;

<<<<<<< HEAD
=======
%%

for i=1:numel(net.layers)
  if ~strcmp(net.layers{i}.type,'conv'), continue; end
  net.layers{i}.filtersMomentum = zeros('like',net.layers{i}.filters) ;
  net.layers{i}.biasesMomentum = zeros('like',net.layers{i}.biases) ;
end

if opts.useGpu
  net = vl_simplenn_move(net, 'gpu') ;
  for i=1:numel(net.layers)
    if ~strcmp(net.layers{i}.type,'conv'), continue; end
    net.layers{i}.filtersMomentum = gpuArray(net.layers{i}.filtersMomentum) ;
    net.layers{i}.biasesMomentum = gpuArray(net.layers{i}.biasesMomentum) ;
  end
end

>>>>>>> 7317d6ce
% --------------------------------------------------------------------
%                                                                Train
% --------------------------------------------------------------------

% Take the mean out and make GPU if needed
imdb.images.data = bsxfun(@minus, imdb.images.data, mean(imdb.images.data,4)) ;
if opts.train.useGpu
  imdb.images.data = gpuArray(imdb.images.data) ;
end

<<<<<<< HEAD
[net,info] = cnn_train(net, imdb, @getBatch, ...
    opts.train, ...
    'val', find(imdb.images.set == 3)) ;
=======
for epoch=1:opts.numEpochs
  train = train(randperm(numel(train))) ;

  % fast-forward to where we stopped
  modelPath = fullfile(opts.expDir, 'net-epoch-%d.mat') ;
  modelFigPath = fullfile(opts.expDir, 'net-train.pdf') ;
  if opts.continue && exist(sprintf(modelPath, epoch),'file'), continue ; end
  if opts.continue && epoch > 1 && exist(sprintf(modelPath, epoch-1), 'file')
    fprintf('resuming from loading epoch %d\n', epoch-1) ;
    load(sprintf(modelPath, epoch-1), 'net', 'info') ;
  end

  info.train.objective(end+1) = 0 ;
  info.train.error(end+1) = 0 ;
  info.train.topFiveError(end+1) = 0 ;
  info.val.objective(end+1) = 0 ;
  info.val.error(end+1) = 0 ;
  info.val.topFiveError(end+1) = 0 ;

  for t=1:opts.batchSize:numel(train)
    % get next image batch and labels
    batch = train(t:min(t+opts.batchSize-1, numel(train))) ;
    batch_time = tic ;
    fprintf('training: epoch %02d: processing batch %3d of %3d ...', epoch, ...
      fix(t/opts.batchSize)+1, ceil(numel(train)/opts.batchSize)) ;
    im = imdb.images.data(:,:,:,batch) ;
    labels = imdb.images.labels(1,batch) ;

    % backprop
    net.layers{end}.class = labels ;
    res = vl_simplenn(net, im, 1) ;

    % update energy
    info.train.objective(end) = info.train.objective(end) + double(gather(res(end).x)) ;
    [~,predictions] = sort(squeeze(res(end-1).x), 'descend') ;
    error = ~bsxfun(@eq, predictions, labels) ;
    info.train.error(end) = info.train.error(end) + sum(error(1,:)) ;
    info.train.topFiveError(end) = info.train.topFiveError(end) + sum(min(error(1:5,:))) ;

    % gradient step
    for l=1:numel(net.layers)
      ly = net.layers{l} ;
      if ~strcmp(ly.type, 'conv'), continue ; end

      ly.filtersMomentum = 0.9 * ly.filtersMomentum ...
        - 0.0005 * opts.learningRates(epoch) * ly.filters ...
        - opts.learningRates(epoch)*ly.lr(1)/numel(batch) * res(l).dzdw{1} ;

      ly.biasesMomentum = 0.9 * ly.biasesMomentum ...
        - 0.0005 * opts.learningRates(epoch) * ly.biases ...
        - opts.learningRates(epoch)*ly.lr(2)/numel(batch) * res(l).dzdw{2} ;

      ly.filters = ly.filters + ly.filtersMomentum ;
      ly.biases = ly.biases + ly.biasesMomentum ;
      net.layers{l} = ly ;
    end

    if opts.debug_weights && mod(t-1,10*opts.batchSize)==0
      figure(100) ; clf ;
      n=numel(net.layers)+1 ;
      for l=1:n
        subplot(4,n,l) ;
        hist(res(l).x(:)) ;
        title(sprintf('layer %d input', l)) ;
        subplot(4,n,l+n) ;
        hist(res(l).dzdx(:)) ;
        title(sprintf('layer %d input der', l)) ;
        if l < n && isfield(net.layers{l}, 'filters')
          subplot(4,n,l+2*n) ;
          hist(net.layers{l}.filters(:)) ;
          title(sprintf('layer %d filters', l)) ;
          subplot(4,n,l+3*n) ;
          hist(res(l).dzdw{1}(:)) ;
          title(sprintf('layer %d filters der', l)) ;
        end
      end
      drawnow ;
    end

    batch_time = toc(batch_time) ;
    fprintf(' %.2f s (%.1f images/s)\n', batch_time, numel(batch)/ batch_time) ;
  end % next batch

  % evaluation on validation set
  for t=1:opts.batchSize:numel(val)
    batch = val(t:min(t+opts.batchSize-1, numel(val))) ;
    fprintf('validation: epoch %02d: processing batch %3d of %3d\n', epoch, ...
      fix(t/opts.batchSize)+1, ceil(numel(val)/opts.batchSize)) ;
    im = imdb.images.data(:,:,:,batch) ;
    labels = imdb.images.labels(1,batch) ;

    net.layers{end}.class = labels ;
    res = vl_simplenn(net, im) ;

    % update energy
    info.val.objective(end) = info.val.objective(end) + double(gather(res(end).x)) ;
    [~,predictions] = sort(squeeze(res(end-1).x), 'descend') ;
    error = ~bsxfun(@eq, predictions, labels) ;
    info.val.error(end) = info.val.error(end) + sum(error(1,:)) ;
    info.val.topFiveError(end) = info.val.topFiveError(end) + sum(min(error(1:5,:))) ;
  end

  % save
  info.train.objective(end) = info.train.objective(end) / numel(train) ;
  info.train.error(end) = info.train.error(end) / numel(train)  ;
  info.train.topFiveError(end) = info.train.topFiveError(end) / numel(train) ;
  info.val.objective(end) = info.val.objective(end) / numel(val) ;
  info.val.error(end) = info.val.error(end) / numel(val)  ;
  info.val.topFiveError(end) = info.val.topFiveError(end) / numel(val) ;
  save(sprintf(modelPath,epoch), 'net', 'info') ;

  figure(1) ; clf ;
  subplot(2,2,1) ;
  semilogy(1:epoch, info.train.objective, 'k') ; hold on ;
  semilogy(1:epoch, info.val.objective, 'b') ;
  xlabel('epoch') ; ylabel('energy') ; legend('train', 'val') ; grid on ;
  title('objective') ;
  subplot(2,2,2) ;
  plot(1:epoch, info.train.error, 'k') ; hold on ;
  plot(1:epoch, info.train.topFiveError, 'k--') ;
  plot(1:epoch, info.val.error, 'b') ;
  plot(1:epoch, info.val.topFiveError, 'b--') ;
  xlabel('epoch') ; ylabel('energy') ; legend('train','train-5','val','val-5') ; grid on ;
  title('error') ;
  subplot(2,2,3) ;
  vl_imarraysc(squeeze(net.layers{1}.filters),'spacing',2) ;
  axis equal ;
  colormap gray ;
  drawnow ;
  print(1, modelFigPath, '-dpdf') ;
end
>>>>>>> 7317d6ce

% --------------------------------------------------------------------
function [im, labels] = getBatch(imdb, batch)
% --------------------------------------------------------------------
im = imdb.images.data(:,:,:,batch) ;
labels = imdb.images.labels(1,batch) ;

% --------------------------------------------------------------------
function imdb = getCifarImdb(opts)
% --------------------------------------------------------------------
unpackPath = fullfile(opts.dataDir, 'cifar-10-batches-mat');
files = [arrayfun(@(n) sprintf('data_batch_%d.mat', n), 1:5, 'UniformOutput', false) ...
  {'test_batch.mat'}];
files = cellfun(@(fn) fullfile(unpackPath, fn), files, 'UniformOutput', false);
file_set = uint8([ones(1, 5), 3]);

if any(cellfun(@(fn) ~exist(fn, 'file'), files))
  url = 'http://www.cs.toronto.edu/~kriz/cifar-10-matlab.tar.gz' ;
  fprintf('downloading %s\n', url) ;
  untar(url, opts.dataDir) ;
end

data = cell(1, numel(files));
labels = cell(1, numel(files));
sets = cell(1, numel(files));
for fi = 1:numel(files)
  fd = load(files{fi}) ;
  data{fi} = permute(reshape(fd.data',32,32,3,[]),[2 1 3 4]) ;
  labels{fi} = fd.labels' + 1; % Index from 1
  sets{fi} = repmat(file_set(fi), size(labels{fi}));
end

data = single(cat(4, data{:}));
dataMean = mean(data, 4);
data = bsxfun(@minus, data, dataMean);

clNames = load(fullfile(unpackPath, 'batches.meta.mat'));

imdb.images.data = data ;
imdb.images.data_mean = dataMean;
imdb.images.labels = single(cat(2, labels{:})) ;
imdb.images.set = cat(2, sets{:});
imdb.meta.sets = {'train', 'val', 'test'} ;
imdb.meta.classes = clNames.label_names;<|MERGE_RESOLUTION|>--- conflicted
+++ resolved
@@ -2,27 +2,17 @@
 % CNN_CIFAR   Demonstrates MatConvNet on CIFAR
 
 opts.dataDir = 'data/cifar' ;
-opts.expDir = 'data/cifar-exp-2' ;
+opts.expDir = 'data/cifar-exp-3' ;
 opts.imdbPath = fullfile(opts.expDir, 'imdb.mat');
-<<<<<<< HEAD
 opts.train.batchSize = 100 ;
-opts.train.numEpochs = 100 ;
+opts.train.numEpochs = 10 ;
 opts.train.continue = true ;
 opts.train.useGpu = false ;
-opts.train.learningRate = 0.0001 ;
+opts.train.learningRate = [0.001*ones(1, 8) 0.0001*ones(1,2)] ;
 opts.train.expDir = opts.expDir ;
-=======
-opts.batchSize = 100 ;
-opts.numEpochs = 10 ;
-opts.continue = true ;
-opts.useGpu = false ;
-opts.learningRates = [0.001*ones(1, 8) 0.0001*ones(1,2)] ;
-opts.debug_weights = false;
->>>>>>> 7317d6ce
 
 run matlab/vl_setupnn ;
-vl_xmkdir(opts.dataDir);
-vl_xmkdir(opts.expDir);
+
 % --------------------------------------------------------------------
 %                                                         Prepare data
 % --------------------------------------------------------------------
@@ -48,19 +38,12 @@
   'pad', 2) ;
 
 % 2 pool1 (max pool)
-<<<<<<< HEAD
-net.layers{end+1} = struct('type', 'maxpool', ...
-  'pool', [3 3], ...
-  'stride', 2, ...
-  'pad', [0 1 0 1]) ;
-
-=======
 net.layers{end+1} = struct('type', 'pool', ...
                            'method', 'max', ...
                            'pool', [3 3], ...
                            'stride', 2, ...
-                           'pad', [0 1 0 1]) ; % Emulate caffe
->>>>>>> 7317d6ce
+                           'pad', [0 1 0 1]) ;
+
 % 3 relu1
 net.layers{end+1} = struct('type', 'relu') ;
 
@@ -77,22 +60,12 @@
 net.layers{end+1} = struct('type', 'relu') ;
 
 % 6 pool2 (avg pool)
-<<<<<<< HEAD
-net.layers{end+1} = struct('type', 'conv', ...
-  'filters', ones(3,3,1,32, 'single'),...
-  'biases', zeros(1,32,'single'), ...
-  'filtersLearningRate', 0, ...
-  'biasesLearningRate', 0, ...
-  'stride', 2, ...
-  'pad', [0 1 0 1]) ;
-
-=======
 net.layers{end+1} = struct('type', 'pool', ...
                            'method', 'avg', ...
                            'pool', [3 3], ...
                            'stride', 2, ...
                            'pad', [0 1 0 1]) ; % Emulate caffe
->>>>>>> 7317d6ce
+
 % 7 conv3
 net.layers{end+1} = struct('type', 'conv', ...
   'filters', 0.01*randn(5,5,32,64, 'single'),...
@@ -106,22 +79,12 @@
 net.layers{end+1} = struct('type', 'relu') ;
 
 % 9 pool3 (avg pool)
-<<<<<<< HEAD
-net.layers{end+1} = struct('type', 'conv', ...
-  'filters', ones(3,3,1,64, 'single'),...
-  'biases', zeros(1,64,'single'), ...
-  'filtersLearningRate', 1, ...
-  'biasesLearningRate', 2, ...
-  'stride', 2, ...
-  'pad', [0 1 0 1]) ;
-
-=======
 net.layers{end+1} = struct('type', 'pool', ...
                            'method', 'avg', ...
                            'pool', [3 3], ...
                            'stride', 2, ...
                            'pad', [0 1 0 1]) ; % Emulate caffe
->>>>>>> 7317d6ce
+
 % 10 ip1
 net.layers{end+1} = struct('type', 'conv', ...
   'filters', 0.1*randn(4,4,64,64, 'single'),...
@@ -142,26 +105,6 @@
 % 12 loss
 net.layers{end+1} = struct('type', 'softmaxloss') ;
 
-<<<<<<< HEAD
-=======
-%%
-
-for i=1:numel(net.layers)
-  if ~strcmp(net.layers{i}.type,'conv'), continue; end
-  net.layers{i}.filtersMomentum = zeros('like',net.layers{i}.filters) ;
-  net.layers{i}.biasesMomentum = zeros('like',net.layers{i}.biases) ;
-end
-
-if opts.useGpu
-  net = vl_simplenn_move(net, 'gpu') ;
-  for i=1:numel(net.layers)
-    if ~strcmp(net.layers{i}.type,'conv'), continue; end
-    net.layers{i}.filtersMomentum = gpuArray(net.layers{i}.filtersMomentum) ;
-    net.layers{i}.biasesMomentum = gpuArray(net.layers{i}.biasesMomentum) ;
-  end
-end
-
->>>>>>> 7317d6ce
 % --------------------------------------------------------------------
 %                                                                Train
 % --------------------------------------------------------------------
@@ -172,143 +115,9 @@
   imdb.images.data = gpuArray(imdb.images.data) ;
 end
 
-<<<<<<< HEAD
 [net,info] = cnn_train(net, imdb, @getBatch, ...
     opts.train, ...
     'val', find(imdb.images.set == 3)) ;
-=======
-for epoch=1:opts.numEpochs
-  train = train(randperm(numel(train))) ;
-
-  % fast-forward to where we stopped
-  modelPath = fullfile(opts.expDir, 'net-epoch-%d.mat') ;
-  modelFigPath = fullfile(opts.expDir, 'net-train.pdf') ;
-  if opts.continue && exist(sprintf(modelPath, epoch),'file'), continue ; end
-  if opts.continue && epoch > 1 && exist(sprintf(modelPath, epoch-1), 'file')
-    fprintf('resuming from loading epoch %d\n', epoch-1) ;
-    load(sprintf(modelPath, epoch-1), 'net', 'info') ;
-  end
-
-  info.train.objective(end+1) = 0 ;
-  info.train.error(end+1) = 0 ;
-  info.train.topFiveError(end+1) = 0 ;
-  info.val.objective(end+1) = 0 ;
-  info.val.error(end+1) = 0 ;
-  info.val.topFiveError(end+1) = 0 ;
-
-  for t=1:opts.batchSize:numel(train)
-    % get next image batch and labels
-    batch = train(t:min(t+opts.batchSize-1, numel(train))) ;
-    batch_time = tic ;
-    fprintf('training: epoch %02d: processing batch %3d of %3d ...', epoch, ...
-      fix(t/opts.batchSize)+1, ceil(numel(train)/opts.batchSize)) ;
-    im = imdb.images.data(:,:,:,batch) ;
-    labels = imdb.images.labels(1,batch) ;
-
-    % backprop
-    net.layers{end}.class = labels ;
-    res = vl_simplenn(net, im, 1) ;
-
-    % update energy
-    info.train.objective(end) = info.train.objective(end) + double(gather(res(end).x)) ;
-    [~,predictions] = sort(squeeze(res(end-1).x), 'descend') ;
-    error = ~bsxfun(@eq, predictions, labels) ;
-    info.train.error(end) = info.train.error(end) + sum(error(1,:)) ;
-    info.train.topFiveError(end) = info.train.topFiveError(end) + sum(min(error(1:5,:))) ;
-
-    % gradient step
-    for l=1:numel(net.layers)
-      ly = net.layers{l} ;
-      if ~strcmp(ly.type, 'conv'), continue ; end
-
-      ly.filtersMomentum = 0.9 * ly.filtersMomentum ...
-        - 0.0005 * opts.learningRates(epoch) * ly.filters ...
-        - opts.learningRates(epoch)*ly.lr(1)/numel(batch) * res(l).dzdw{1} ;
-
-      ly.biasesMomentum = 0.9 * ly.biasesMomentum ...
-        - 0.0005 * opts.learningRates(epoch) * ly.biases ...
-        - opts.learningRates(epoch)*ly.lr(2)/numel(batch) * res(l).dzdw{2} ;
-
-      ly.filters = ly.filters + ly.filtersMomentum ;
-      ly.biases = ly.biases + ly.biasesMomentum ;
-      net.layers{l} = ly ;
-    end
-
-    if opts.debug_weights && mod(t-1,10*opts.batchSize)==0
-      figure(100) ; clf ;
-      n=numel(net.layers)+1 ;
-      for l=1:n
-        subplot(4,n,l) ;
-        hist(res(l).x(:)) ;
-        title(sprintf('layer %d input', l)) ;
-        subplot(4,n,l+n) ;
-        hist(res(l).dzdx(:)) ;
-        title(sprintf('layer %d input der', l)) ;
-        if l < n && isfield(net.layers{l}, 'filters')
-          subplot(4,n,l+2*n) ;
-          hist(net.layers{l}.filters(:)) ;
-          title(sprintf('layer %d filters', l)) ;
-          subplot(4,n,l+3*n) ;
-          hist(res(l).dzdw{1}(:)) ;
-          title(sprintf('layer %d filters der', l)) ;
-        end
-      end
-      drawnow ;
-    end
-
-    batch_time = toc(batch_time) ;
-    fprintf(' %.2f s (%.1f images/s)\n', batch_time, numel(batch)/ batch_time) ;
-  end % next batch
-
-  % evaluation on validation set
-  for t=1:opts.batchSize:numel(val)
-    batch = val(t:min(t+opts.batchSize-1, numel(val))) ;
-    fprintf('validation: epoch %02d: processing batch %3d of %3d\n', epoch, ...
-      fix(t/opts.batchSize)+1, ceil(numel(val)/opts.batchSize)) ;
-    im = imdb.images.data(:,:,:,batch) ;
-    labels = imdb.images.labels(1,batch) ;
-
-    net.layers{end}.class = labels ;
-    res = vl_simplenn(net, im) ;
-
-    % update energy
-    info.val.objective(end) = info.val.objective(end) + double(gather(res(end).x)) ;
-    [~,predictions] = sort(squeeze(res(end-1).x), 'descend') ;
-    error = ~bsxfun(@eq, predictions, labels) ;
-    info.val.error(end) = info.val.error(end) + sum(error(1,:)) ;
-    info.val.topFiveError(end) = info.val.topFiveError(end) + sum(min(error(1:5,:))) ;
-  end
-
-  % save
-  info.train.objective(end) = info.train.objective(end) / numel(train) ;
-  info.train.error(end) = info.train.error(end) / numel(train)  ;
-  info.train.topFiveError(end) = info.train.topFiveError(end) / numel(train) ;
-  info.val.objective(end) = info.val.objective(end) / numel(val) ;
-  info.val.error(end) = info.val.error(end) / numel(val)  ;
-  info.val.topFiveError(end) = info.val.topFiveError(end) / numel(val) ;
-  save(sprintf(modelPath,epoch), 'net', 'info') ;
-
-  figure(1) ; clf ;
-  subplot(2,2,1) ;
-  semilogy(1:epoch, info.train.objective, 'k') ; hold on ;
-  semilogy(1:epoch, info.val.objective, 'b') ;
-  xlabel('epoch') ; ylabel('energy') ; legend('train', 'val') ; grid on ;
-  title('objective') ;
-  subplot(2,2,2) ;
-  plot(1:epoch, info.train.error, 'k') ; hold on ;
-  plot(1:epoch, info.train.topFiveError, 'k--') ;
-  plot(1:epoch, info.val.error, 'b') ;
-  plot(1:epoch, info.val.topFiveError, 'b--') ;
-  xlabel('epoch') ; ylabel('energy') ; legend('train','train-5','val','val-5') ; grid on ;
-  title('error') ;
-  subplot(2,2,3) ;
-  vl_imarraysc(squeeze(net.layers{1}.filters),'spacing',2) ;
-  axis equal ;
-  colormap gray ;
-  drawnow ;
-  print(1, modelFigPath, '-dpdf') ;
-end
->>>>>>> 7317d6ce
 
 % --------------------------------------------------------------------
 function [im, labels] = getBatch(imdb, batch)
